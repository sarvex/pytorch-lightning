--- conflicted
+++ resolved
@@ -283,38 +283,6 @@
         pass
 
     @staticmethod
-<<<<<<< HEAD
-    def _train_batch():
-        return [
-            'on_train_batch_start',
-            'on_before_batch_transfer',
-            'transfer_batch_to_device',
-            'on_after_batch_transfer',
-            'forward',
-            'training_step',
-            'training_step_end',
-            'on_before_zero_grad',
-            'optimizer_zero_grad',
-            'on_before_backward',
-            'backward',
-            'on_after_backward',
-            'optimizer_step',
-            'on_train_batch_end',
-        ]
-
-    @staticmethod
-    def _val_batch():
-        return [
-            'on_validation_batch_start',
-            'on_before_batch_transfer',
-            'transfer_batch_to_device',
-            'on_after_batch_transfer',
-            'forward',
-            'validation_step',
-            'validation_step_end',
-            'on_validation_batch_end',
-        ]
-=======
     def _train_batch(trainer, model, batches):
         out = []
         for i in range(batches):
@@ -347,7 +315,6 @@
                 dict(name='Callback.on_batch_end', args=(trainer, model)),
             ])
         return out
->>>>>>> c32e5e04
 
     @staticmethod
     def _eval_epoch(fn, trainer, model, batches, key):
