# Copyright The PyTorch Lightning team.
#
# Licensed under the Apache License, Version 2.0 (the "License");
# you may not use this file except in compliance with the License.
# You may obtain a copy of the License at
#
#     http://www.apache.org/licenses/LICENSE-2.0
#
# Unless required by applicable law or agreed to in writing, software
# distributed under the License is distributed on an "AS IS" BASIS,
# WITHOUT WARRANTIES OR CONDITIONS OF ANY KIND, either express or implied.
# See the License for the specific language governing permissions and
# limitations under the License.
from functools import partial
from inspect import getmembers, isfunction
from unittest import mock
from unittest.mock import ANY, PropertyMock

import pytest
import torch
from torch.utils.data import DataLoader

from pytorch_lightning import __version__, LightningDataModule, LightningModule, Trainer
from tests.helpers import BoringDataModule, BoringModel, RandomDataset
from tests.helpers.runif import RunIf


@pytest.mark.parametrize('max_steps', [1, 2, 3])
def test_on_before_zero_grad_called(tmpdir, max_steps):

    class CurrentTestModel(BoringModel):
        on_before_zero_grad_called = 0

        def on_before_zero_grad(self, optimizer):
            self.on_before_zero_grad_called += 1

    model = CurrentTestModel()

    trainer = Trainer(
        default_root_dir=tmpdir,
        max_steps=max_steps,
        max_epochs=2,
    )
    assert 0 == model.on_before_zero_grad_called
    trainer.fit(model)
    assert max_steps == model.on_before_zero_grad_called

    model.on_before_zero_grad_called = 0
    trainer.test(model)
    assert 0 == model.on_before_zero_grad_called


def test_training_epoch_end_metrics_collection(tmpdir):
    """ Test that progress bar metrics also get collected at the end of an epoch. """
    num_epochs = 3

    class CurrentModel(BoringModel):

        def training_step(self, *args, **kwargs):
            output = super().training_step(*args, **kwargs)
            self.log_dict({'step_metric': torch.tensor(-1), 'shared_metric': 100}, logger=False, prog_bar=True)
            return output

        def training_epoch_end(self, outputs):
            epoch = self.current_epoch
            # both scalar tensors and Python numbers are accepted
            self.log_dict(
                {
                    f'epoch_metric_{epoch}': torch.tensor(epoch),
                    'shared_metric': 111
                },
                logger=False,
                prog_bar=True,
            )

    model = CurrentModel()
    trainer = Trainer(
        max_epochs=num_epochs,
        default_root_dir=tmpdir,
        overfit_batches=2,
    )
    trainer.fit(model)
    assert trainer.state.finished, f"Training failed with {trainer.state}"
    metrics = trainer.progress_bar_dict

    # metrics added in training step should be unchanged by epoch end method
    assert metrics['step_metric'] == -1
    # a metric shared in both methods gets overwritten by epoch_end
    assert metrics['shared_metric'] == 111
    # metrics are kept after each epoch
    for i in range(num_epochs):
        assert metrics[f'epoch_metric_{i}'] == i


def test_training_epoch_end_metrics_collection_on_override(tmpdir):
    """ Test that batch end metrics are collected when training_epoch_end is overridden at the end of an epoch. """

    class OverriddenModel(BoringModel):

        def __init__(self):
            super().__init__()
            self.len_outputs = 0

        def on_train_epoch_start(self):
            self.num_train_batches = 0

        def training_epoch_end(self, outputs):
            self.len_outputs = len(outputs)

        def on_train_batch_end(self, outputs, batch, batch_idx, dataloader_idx):
            self.num_train_batches += 1

    class NotOverriddenModel(BoringModel):

        def on_train_epoch_start(self):
            self.num_train_batches = 0

        def on_train_batch_end(self, outputs, batch, batch_idx, dataloader_idx):
            self.num_train_batches += 1

    overridden_model = OverriddenModel()
    not_overridden_model = NotOverriddenModel()
    not_overridden_model.training_epoch_end = None

    trainer = Trainer(
        max_epochs=1,
        default_root_dir=tmpdir,
        overfit_batches=2,
    )

    trainer.fit(overridden_model)
    assert overridden_model.len_outputs == overridden_model.num_train_batches


@RunIf(min_gpus=1)
@mock.patch("pytorch_lightning.accelerators.accelerator.Accelerator.lightning_module", new_callable=PropertyMock)
def test_apply_batch_transfer_handler(model_getter_mock):
    expected_device = torch.device('cuda', 0)

    class CustomBatch:

        def __init__(self, data):
            self.samples = data[0]
            self.targets = data[1]

    class CurrentTestModel(BoringModel):
        rank = 0
        transfer_batch_to_device_hook_rank = None
        on_before_batch_transfer_hook_rank = None
        on_after_batch_transfer_hook_rank = None

        def on_before_batch_transfer(self, batch, dataloader_idx):
            assert dataloader_idx is None
            self.on_before_batch_transfer_hook_rank = self.rank
            self.rank += 1
            batch.samples += 1
            return batch

        def on_after_batch_transfer(self, batch, dataloader_idx):
            assert dataloader_idx is None
            assert batch.samples.device == batch.targets.device == expected_device
            self.on_after_batch_transfer_hook_rank = self.rank
            self.rank += 1
            batch.targets *= 2
            return batch

        def transfer_batch_to_device(self, batch, device, dataloader_idx):
            assert dataloader_idx is None
            self.transfer_batch_to_device_hook_rank = self.rank
            self.rank += 1
            batch.samples = batch.samples.to(device)
            batch.targets = batch.targets.to(device)
            return batch

    model = CurrentTestModel()
    batch = CustomBatch((torch.zeros(5, 32), torch.ones(5, 1, dtype=torch.long)))

    trainer = Trainer(gpus=1)
    # running .fit() would require us to implement custom data loaders, we mock the model reference instead

    model_getter_mock.return_value = model
    batch_gpu = trainer.accelerator.batch_to_device(batch, expected_device)

    assert model.on_before_batch_transfer_hook_rank == 0
    assert model.transfer_batch_to_device_hook_rank == 1
    assert model.on_after_batch_transfer_hook_rank == 2
    assert batch_gpu.samples.device == batch_gpu.targets.device == expected_device
    assert torch.allclose(batch_gpu.samples.cpu(), torch.ones(5, 32))
    assert torch.allclose(batch_gpu.targets.cpu(), torch.ones(5, 1, dtype=torch.long) * 2)


@RunIf(min_gpus=2, special=True)
def test_transfer_batch_hook_ddp(tmpdir):
    """
    Test custom data are properly moved to the right device using ddp
    """

    class CustomBatch:

        def __init__(self, data):
            self.samples = data[0]

        def to(self, device, **kwargs):
            self.samples = self.samples.to(device, **kwargs)
            return self

    def collate_fn(batch):
        return CustomBatch(batch)

    class TestModel(BoringModel):

        def training_step(self, batch, batch_idx):
            assert batch.samples.device == self.device
            assert isinstance(batch_idx, int)

        def train_dataloader(self):
            return torch.utils.data.DataLoader(RandomDataset(32, 64), collate_fn=collate_fn)

    model = TestModel()
    model.validation_step = None
    model.training_epoch_end = None
    trainer = Trainer(
        default_root_dir=tmpdir,
        limit_train_batches=2,
        limit_val_batches=0,
        max_epochs=1,
        weights_summary=None,
        accelerator="ddp",
        gpus=2,
    )
    trainer.fit(model)


def get_members(cls):
    return {h for h, _ in getmembers(cls, predicate=isfunction) if not h.startswith('_')}


class HookedModel(BoringModel):

    def __init__(self, called):
        super().__init__()
        pl_module_hooks = get_members(LightningModule)
        # remove most `nn.Module` hooks
        module_hooks = get_members(torch.nn.Module)
        pl_module_hooks.difference_update(module_hooks - {'forward', 'zero_grad', 'train'})

        def call(hook, fn, *args, **kwargs):
            out = fn(*args, **kwargs)
            called.append(hook)
            return out

        for h in pl_module_hooks:
            attr = getattr(self, h)
            setattr(self, h, partial(call, h, attr))

    def validation_epoch_end(self, *args, **kwargs):
        # `BoringModel` does not have a return for `validation_step_end` so this would fail
        pass

    def test_epoch_end(self, *args, **kwargs):
        # `BoringModel` does not have a return for `test_step_end` so this would fail
        pass

    @staticmethod
    def _train_batch():
        return [
            'on_train_batch_start',
            'on_before_batch_transfer',
            'transfer_batch_to_device',
            'on_after_batch_transfer',
            'forward',
            'training_step',
            'training_step_end',
            'on_before_zero_grad',
            'optimizer_zero_grad',
            'on_before_backward',
            'backward',
            'on_after_backward',
            'optimizer_step',
            'on_train_batch_end',
        ]

    @staticmethod
    def _val_batch():
        return [
            'on_validation_batch_start',
            'on_before_batch_transfer',
            'transfer_batch_to_device',
            'on_after_batch_transfer',
            'forward',
            'validation_step',
            'validation_step_end',
            'on_validation_batch_end',
        ]

<<<<<<< HEAD
    def prepare_data(self):
        self.called.append("prepare_data")
        return super().prepare_data()

    def configure_callbacks(self):
        self.called.append("configure_callbacks")
        return super().configure_callbacks()

    def configure_optimizers(self):
        self.called.append("configure_optimizers")
        return super().configure_optimizers()

    def training_step(self, *args, **kwargs):
        self.called.append("training_step")
        return super().training_step(*args, **kwargs)

    def optimizer_zero_grad(self, *args, **kwargs):
        self.called.append("optimizer_zero_grad")
        super().optimizer_zero_grad(*args, **kwargs)

    def training_epoch_end(self, *args, **kwargs):
        self.called.append("training_epoch_end")
        super().training_epoch_end(*args, **kwargs)

    def on_before_backward(self, loss):
        self.called.append("on_before_backward")
        super().on_before_backward(loss)

    def backward(self, *args, **kwargs):
        self.called.append("backward")
        super().backward(*args, **kwargs)

    def on_after_backward(self):
        self.called.append("on_after_backward")
        super().on_after_backward()

    def optimizer_step(self, *args, **kwargs):
        super().optimizer_step(*args, **kwargs)
        self.called.append("optimizer_step")  # append after as closure calls other methods

    def validation_epoch_end(self, *args, **kwargs):
        self.called.append("validation_epoch_end")
        super().validation_epoch_end(*args, **kwargs)

    def on_before_zero_grad(self, *args, **kwargs):
        self.called.append("on_before_zero_grad")
        super().on_before_zero_grad(*args, **kwargs)

    def on_epoch_start(self):
        self.called.append("on_epoch_start")
        super().on_epoch_start()

    def on_epoch_end(self):
        self.called.append("on_epoch_end")
        super().on_epoch_end()

    def on_fit_start(self):
        self.called.append("on_fit_start")
        super().on_fit_start()

    def on_fit_end(self):
        self.called.append("on_fit_end")
        super().on_fit_end()

    def on_hpc_load(self, *args, **kwargs):
        self.called.append("on_hpc_load")
        super().on_hpc_load(*args, **kwargs)

    def on_hpc_save(self, *args, **kwargs):
        self.called.append("on_hpc_save")
        super().on_hpc_save(*args, **kwargs)

    def on_load_checkpoint(self, *args, **kwargs):
        self.called.append("on_load_checkpoint")
        super().on_load_checkpoint(*args, **kwargs)

    def on_save_checkpoint(self, *args, **kwargs):
        self.called.append("on_save_checkpoint")
        super().on_save_checkpoint(*args, **kwargs)

    def on_pretrain_routine_start(self):
        self.called.append("on_pretrain_routine_start")
        super().on_pretrain_routine_start()

    def on_pretrain_routine_end(self):
        self.called.append("on_pretrain_routine_end")
        super().on_pretrain_routine_end()

    def on_train_start(self):
        self.called.append("on_train_start")
        super().on_train_start()

    def on_train_end(self):
        self.called.append("on_train_end")
        super().on_train_end()

    def on_before_batch_transfer(self, *args, **kwargs):
        self.called.append("on_before_batch_transfer")
        return super().on_before_batch_transfer(*args, **kwargs)

    def transfer_batch_to_device(self, *args, **kwargs):
        self.called.append("transfer_batch_to_device")
        return super().transfer_batch_to_device(*args, **kwargs)

    def on_after_batch_transfer(self, *args, **kwargs):
        self.called.append("on_after_batch_transfer")
        return super().on_after_batch_transfer(*args, **kwargs)

    def on_train_batch_start(self, *args, **kwargs):
        self.called.append("on_train_batch_start")
        super().on_train_batch_start(*args, **kwargs)

    def on_train_batch_end(self, *args, **kwargs):
        self.called.append("on_train_batch_end")
        super().on_train_batch_end(*args, **kwargs)

    def on_train_epoch_start(self):
        self.called.append("on_train_epoch_start")
        super().on_train_epoch_start()

    def on_train_epoch_end(self):
        self.called.append("on_train_epoch_end")
        super().on_train_epoch_end()

    def on_validation_start(self):
        self.called.append("on_validation_start")
        super().on_validation_start()

    def on_validation_end(self):
        self.called.append("on_validation_end")
        super().on_validation_end()

    def on_validation_batch_start(self, *args, **kwargs):
        self.called.append("on_validation_batch_start")
        super().on_validation_batch_start(*args, **kwargs)

    def on_validation_batch_end(self, *args, **kwargs):
        self.called.append("on_validation_batch_end")
        super().on_validation_batch_end(*args, **kwargs)

    def on_validation_epoch_start(self):
        self.called.append("on_validation_epoch_start")
        super().on_validation_epoch_start()

    def on_validation_epoch_end(self, *args, **kwargs):
        self.called.append("on_validation_epoch_end")
        super().on_validation_epoch_end(*args, **kwargs)

    def on_test_start(self):
        self.called.append("on_test_start")
        super().on_test_start()

    def on_test_batch_start(self, *args, **kwargs):
        self.called.append("on_test_batch_start")
        super().on_test_batch_start(*args, **kwargs)

    def on_test_batch_end(self, *args, **kwargs):
        self.called.append("on_test_batch_end")
        super().on_test_batch_end(*args, **kwargs)

    def on_test_epoch_start(self):
        self.called.append("on_test_epoch_start")
        super().on_test_epoch_start()

    def on_test_epoch_end(self, *args, **kwargs):
        self.called.append("on_test_epoch_end")
        super().on_test_epoch_end(*args, **kwargs)

    def on_validation_model_eval(self):
        self.called.append("on_validation_model_eval")
        super().on_validation_model_eval()

    def on_validation_model_train(self):
        self.called.append("on_validation_model_train")
        super().on_validation_model_train()

    def on_test_model_eval(self):
        self.called.append("on_test_model_eval")
        super().on_test_model_eval()

    def on_test_model_train(self):
        self.called.append("on_test_model_train")
        super().on_test_model_train()

    def on_test_end(self):
        self.called.append("on_test_end")
        super().on_test_end()

    def setup(self, stage=None):
        self.called.append(f"setup_{stage}")
        super().setup(stage=stage)

    def teardown(self, stage=None):
        self.called.append(f"teardown_{stage}")
        super().teardown(stage)
=======
    @staticmethod
    def _test_batch():
        return [
            'on_test_batch_start',
            'on_before_batch_transfer',
            'transfer_batch_to_device',
            'on_after_batch_transfer',
            'forward',
            'test_step',
            'test_step_end',
            'on_test_batch_end',
        ]
>>>>>>> 024cf23c


def test_trainer_model_hook_system_fit(tmpdir):
    called = []
    model = HookedModel(called)
    train_batches = 2
    val_batches = 2
    trainer = Trainer(
        default_root_dir=tmpdir,
        max_epochs=1,
        limit_train_batches=train_batches,
        limit_val_batches=val_batches,
        progress_bar_refresh_rate=0,
        weights_summary=None,
    )
    assert called == []
    trainer.fit(model)
    expected = [
        'prepare_data',
        'configure_callbacks',
        'setup',
        'configure_sharded_model',
        'configure_optimizers',
        'on_fit_start',
        'on_pretrain_routine_start',
        'on_pretrain_routine_end',
        'on_val_dataloader',
        'val_dataloader',
        'train',  # eval() == train(False)
        'on_validation_model_eval',
        'zero_grad',
        'on_validation_start',
        'on_epoch_start',
        'on_validation_epoch_start',
        *(HookedModel._val_batch() * val_batches),
        'validation_epoch_end',
        'on_validation_epoch_end',
        'on_epoch_end',
        'on_validation_end',
        'train',
        'on_validation_model_train',
        # duplicate `train` because `_run_train` calls it again in case validation wasn't run
        'train',
        'on_train_dataloader',
        'train_dataloader',
        'on_train_start',
        'on_epoch_start',
        'on_train_epoch_start',
        *(HookedModel._train_batch() * train_batches),
        'train',  # eval() == train(False)
        'on_validation_model_eval',
        'zero_grad',
        'on_validation_start',
        'on_epoch_start',
        'on_validation_epoch_start',
        *(HookedModel._val_batch() * val_batches),
        'validation_epoch_end',
        'on_validation_epoch_end',
        'on_epoch_end',
        'on_save_checkpoint',
        'on_validation_end',
        'train',
        'on_validation_model_train',
        'training_epoch_end',
        'on_train_epoch_end',
        'on_epoch_end',
        'on_train_end',
        'on_fit_end',
        'teardown',
    ]
    assert called == expected


def test_trainer_model_hook_system_fit_no_val(tmpdir):
    called = []
    model = HookedModel(called)
    train_batches = 2
    trainer = Trainer(
        default_root_dir=tmpdir,
        max_epochs=1,
        limit_val_batches=0,
        limit_train_batches=train_batches,
        progress_bar_refresh_rate=0,
        weights_summary=None,
    )
    assert called == []
    trainer.fit(model)
    expected = [
        'prepare_data',
        'configure_callbacks',
        'setup',
        'configure_sharded_model',
        'configure_optimizers',
        'on_fit_start',
        'on_pretrain_routine_start',
        'on_pretrain_routine_end',
        'train',
        'on_train_dataloader',
        'train_dataloader',
        # even though no validation runs, we initialize the val dataloader for properties like `num_val_batches`
        'on_val_dataloader',
        'val_dataloader',
        'on_train_start',
        'on_epoch_start',
        'on_train_epoch_start',
        *(HookedModel._train_batch() * train_batches),
        'training_epoch_end',
        'on_train_epoch_end',
        'on_epoch_end',
        'on_save_checkpoint',  # from train epoch end
        'on_train_end',
        'on_fit_end',
        'teardown',
    ]
    assert called == expected


@pytest.mark.parametrize('batches', (0, 2))
def test_trainer_model_hook_system_validate(tmpdir, batches):
    called = []
    model = HookedModel(called)
    trainer = Trainer(
        default_root_dir=tmpdir,
        max_epochs=1,
        limit_val_batches=batches,
        progress_bar_refresh_rate=0,
        weights_summary=None,
    )
    assert called == []
    trainer.validate(model, verbose=False)
    hooks = [
        'train',  # eval() == train(False)
        'on_validation_model_eval',
        'zero_grad',
        'on_validation_start',
        'on_epoch_start',
        'on_validation_epoch_start',
        *(HookedModel._val_batch() * batches),
        'validation_epoch_end',
        'on_validation_epoch_end',
        'on_epoch_end',
        'on_validation_end',
        'train',
        'on_validation_model_train'
    ]
    expected = [
        'prepare_data',
        'configure_callbacks',
        'setup',
        'configure_sharded_model',
        'on_val_dataloader',
        'val_dataloader',
        *(hooks if batches else []),
        'teardown',
    ]
    assert called == expected


def test_trainer_model_hook_system_test(tmpdir):
    called = []
    model = HookedModel(called)
    batches = 2
    trainer = Trainer(
        default_root_dir=tmpdir,
        max_epochs=1,
        limit_test_batches=batches,
        progress_bar_refresh_rate=0,
        weights_summary=None,
    )
    assert called == []
    trainer.test(model, verbose=False)
    expected = [
        'prepare_data',
        'configure_callbacks',
        'setup',
        'configure_sharded_model',
        'on_test_dataloader',
        'test_dataloader',
        'train',  # eval() == train(False)
        'on_test_model_eval',
        'zero_grad',
        'on_test_start',
        'on_epoch_start',
        'on_test_epoch_start',
        *(HookedModel._test_batch() * batches),
        'test_epoch_end',
        'on_test_epoch_end',
        'on_epoch_end',
        'on_test_end',
        'train',
        'on_test_model_train',
        'teardown',
    ]
    assert called == expected


def test_hooks_with_different_argument_names(tmpdir):
    """
    Test that argument names can be anything in the hooks
    """

    class CustomBoringModel(BoringModel):

        def assert_args(self, x, batch_nb):
            assert isinstance(x, torch.Tensor)
            assert x.size() == (1, 32)
            assert isinstance(batch_nb, int)

        def training_step(self, x1, batch_nb1):
            self.assert_args(x1, batch_nb1)
            return super().training_step(x1, batch_nb1)

        def validation_step(self, x2, batch_nb2):
            self.assert_args(x2, batch_nb2)
            return super().validation_step(x2, batch_nb2)

        def test_step(self, x3, batch_nb3, dl_idx3):
            self.assert_args(x3, batch_nb3)
            assert isinstance(dl_idx3, int)
            return super().test_step(x3, batch_nb3)

        def predict(self, x4, batch_nb4, dl_idx4):
            self.assert_args(x4, batch_nb4)
            assert isinstance(dl_idx4, int)
            return super().predict(x4, batch_nb4, dl_idx4)

        def test_dataloader(self):
            return [DataLoader(RandomDataset(32, 64)), DataLoader(RandomDataset(32, 64))]

        def predict_dataloader(self):
            return [DataLoader(RandomDataset(32, 64)), DataLoader(RandomDataset(32, 64))]

    model = CustomBoringModel()
    model.test_epoch_end = None

    trainer = Trainer(
        default_root_dir=tmpdir,
        fast_dev_run=5,
    )

    trainer.fit(model)
    assert trainer.state.finished, f"Training failed with {trainer.state}"
    trainer.test(ckpt_path=None)

    preds = trainer.predict(model)
    assert len(preds) == 2
    assert all(len(x) == 5 for x in preds)


def test_trainer_datamodule_hook_system(tmpdir):
    """Test the LightningDataModule hook system."""

    class HookedDataModule(BoringDataModule):

        def __init__(self, called):
            super().__init__()

            def call(hook, fn, *args, **kwargs):
                out = fn(*args, **kwargs)
                d = {'name': hook}
                if args:
                    d['args'] = args
                if kwargs:
                    d['kwargs'] = kwargs
                called.append(d)
                return out

            for h in get_members(LightningDataModule):
                attr = getattr(self, h)
                setattr(self, h, partial(call, h, attr))

    model = BoringModel()
    batches = 2
    trainer = Trainer(
        default_root_dir=tmpdir,
        max_epochs=1,
        limit_train_batches=batches,
        limit_val_batches=batches,
        limit_test_batches=batches,
        limit_predict_batches=batches,
        progress_bar_refresh_rate=0,
        weights_summary=None,
        reload_dataloaders_every_epoch=True,
    )

    called = []
    dm = HookedDataModule(called)
    trainer.fit(model, datamodule=dm)
    batch_transfer = [
        dict(name='on_before_batch_transfer', args=(ANY, None)),
        dict(name='transfer_batch_to_device', args=(ANY, torch.device('cpu'), None)),
        dict(name='on_after_batch_transfer', args=(ANY, None)),
    ]
    expected = [
        dict(name='prepare_data'),
        dict(name='setup', kwargs=dict(stage='fit')),
        dict(name='val_dataloader'),
        *batch_transfer * batches,
        dict(name='train_dataloader'),
        *batch_transfer * batches,
        dict(name='val_dataloader'),
        *batch_transfer * batches,
        dict(
            name='on_save_checkpoint',
            args=({
                'callbacks': ANY,
                'epoch': 1,
                'global_step': 2,
                'lr_schedulers': ANY,
                'optimizer_states': ANY,
                'pytorch-lightning_version': __version__,
                'state_dict': ANY
            }, )
        ),
        dict(name='teardown', kwargs=dict(stage='fit')),
    ]
    assert called == expected

    called = []
    dm = HookedDataModule(called)
    trainer.validate(model, datamodule=dm, verbose=False)
    expected = [
        dict(name='prepare_data'),
        dict(name='setup', kwargs=dict(stage='validate')),
        dict(name='val_dataloader'),
        *batch_transfer * batches,
        dict(name='teardown', kwargs=dict(stage='validate')),
    ]
    assert called == expected

    called = []
    dm = HookedDataModule(called)
    trainer.test(model, datamodule=dm, verbose=False)
    expected = [
        dict(name='prepare_data'),
        dict(name='setup', kwargs=dict(stage='test')),
        dict(name='test_dataloader'),
        *batch_transfer * batches,
        dict(name='teardown', kwargs=dict(stage='test')),
    ]
    assert called == expected

    called = []
    dm = HookedDataModule(called)
    trainer.predict(model, datamodule=dm)
    expected = [
        dict(name='prepare_data'),
        dict(name='setup', kwargs=dict(stage='predict')),
        dict(name='predict_dataloader'),
        *batch_transfer * batches,
        dict(name='teardown', kwargs=dict(stage='predict')),
    ]
    assert called == expected<|MERGE_RESOLUTION|>--- conflicted
+++ resolved
@@ -293,203 +293,6 @@
             'on_validation_batch_end',
         ]
 
-<<<<<<< HEAD
-    def prepare_data(self):
-        self.called.append("prepare_data")
-        return super().prepare_data()
-
-    def configure_callbacks(self):
-        self.called.append("configure_callbacks")
-        return super().configure_callbacks()
-
-    def configure_optimizers(self):
-        self.called.append("configure_optimizers")
-        return super().configure_optimizers()
-
-    def training_step(self, *args, **kwargs):
-        self.called.append("training_step")
-        return super().training_step(*args, **kwargs)
-
-    def optimizer_zero_grad(self, *args, **kwargs):
-        self.called.append("optimizer_zero_grad")
-        super().optimizer_zero_grad(*args, **kwargs)
-
-    def training_epoch_end(self, *args, **kwargs):
-        self.called.append("training_epoch_end")
-        super().training_epoch_end(*args, **kwargs)
-
-    def on_before_backward(self, loss):
-        self.called.append("on_before_backward")
-        super().on_before_backward(loss)
-
-    def backward(self, *args, **kwargs):
-        self.called.append("backward")
-        super().backward(*args, **kwargs)
-
-    def on_after_backward(self):
-        self.called.append("on_after_backward")
-        super().on_after_backward()
-
-    def optimizer_step(self, *args, **kwargs):
-        super().optimizer_step(*args, **kwargs)
-        self.called.append("optimizer_step")  # append after as closure calls other methods
-
-    def validation_epoch_end(self, *args, **kwargs):
-        self.called.append("validation_epoch_end")
-        super().validation_epoch_end(*args, **kwargs)
-
-    def on_before_zero_grad(self, *args, **kwargs):
-        self.called.append("on_before_zero_grad")
-        super().on_before_zero_grad(*args, **kwargs)
-
-    def on_epoch_start(self):
-        self.called.append("on_epoch_start")
-        super().on_epoch_start()
-
-    def on_epoch_end(self):
-        self.called.append("on_epoch_end")
-        super().on_epoch_end()
-
-    def on_fit_start(self):
-        self.called.append("on_fit_start")
-        super().on_fit_start()
-
-    def on_fit_end(self):
-        self.called.append("on_fit_end")
-        super().on_fit_end()
-
-    def on_hpc_load(self, *args, **kwargs):
-        self.called.append("on_hpc_load")
-        super().on_hpc_load(*args, **kwargs)
-
-    def on_hpc_save(self, *args, **kwargs):
-        self.called.append("on_hpc_save")
-        super().on_hpc_save(*args, **kwargs)
-
-    def on_load_checkpoint(self, *args, **kwargs):
-        self.called.append("on_load_checkpoint")
-        super().on_load_checkpoint(*args, **kwargs)
-
-    def on_save_checkpoint(self, *args, **kwargs):
-        self.called.append("on_save_checkpoint")
-        super().on_save_checkpoint(*args, **kwargs)
-
-    def on_pretrain_routine_start(self):
-        self.called.append("on_pretrain_routine_start")
-        super().on_pretrain_routine_start()
-
-    def on_pretrain_routine_end(self):
-        self.called.append("on_pretrain_routine_end")
-        super().on_pretrain_routine_end()
-
-    def on_train_start(self):
-        self.called.append("on_train_start")
-        super().on_train_start()
-
-    def on_train_end(self):
-        self.called.append("on_train_end")
-        super().on_train_end()
-
-    def on_before_batch_transfer(self, *args, **kwargs):
-        self.called.append("on_before_batch_transfer")
-        return super().on_before_batch_transfer(*args, **kwargs)
-
-    def transfer_batch_to_device(self, *args, **kwargs):
-        self.called.append("transfer_batch_to_device")
-        return super().transfer_batch_to_device(*args, **kwargs)
-
-    def on_after_batch_transfer(self, *args, **kwargs):
-        self.called.append("on_after_batch_transfer")
-        return super().on_after_batch_transfer(*args, **kwargs)
-
-    def on_train_batch_start(self, *args, **kwargs):
-        self.called.append("on_train_batch_start")
-        super().on_train_batch_start(*args, **kwargs)
-
-    def on_train_batch_end(self, *args, **kwargs):
-        self.called.append("on_train_batch_end")
-        super().on_train_batch_end(*args, **kwargs)
-
-    def on_train_epoch_start(self):
-        self.called.append("on_train_epoch_start")
-        super().on_train_epoch_start()
-
-    def on_train_epoch_end(self):
-        self.called.append("on_train_epoch_end")
-        super().on_train_epoch_end()
-
-    def on_validation_start(self):
-        self.called.append("on_validation_start")
-        super().on_validation_start()
-
-    def on_validation_end(self):
-        self.called.append("on_validation_end")
-        super().on_validation_end()
-
-    def on_validation_batch_start(self, *args, **kwargs):
-        self.called.append("on_validation_batch_start")
-        super().on_validation_batch_start(*args, **kwargs)
-
-    def on_validation_batch_end(self, *args, **kwargs):
-        self.called.append("on_validation_batch_end")
-        super().on_validation_batch_end(*args, **kwargs)
-
-    def on_validation_epoch_start(self):
-        self.called.append("on_validation_epoch_start")
-        super().on_validation_epoch_start()
-
-    def on_validation_epoch_end(self, *args, **kwargs):
-        self.called.append("on_validation_epoch_end")
-        super().on_validation_epoch_end(*args, **kwargs)
-
-    def on_test_start(self):
-        self.called.append("on_test_start")
-        super().on_test_start()
-
-    def on_test_batch_start(self, *args, **kwargs):
-        self.called.append("on_test_batch_start")
-        super().on_test_batch_start(*args, **kwargs)
-
-    def on_test_batch_end(self, *args, **kwargs):
-        self.called.append("on_test_batch_end")
-        super().on_test_batch_end(*args, **kwargs)
-
-    def on_test_epoch_start(self):
-        self.called.append("on_test_epoch_start")
-        super().on_test_epoch_start()
-
-    def on_test_epoch_end(self, *args, **kwargs):
-        self.called.append("on_test_epoch_end")
-        super().on_test_epoch_end(*args, **kwargs)
-
-    def on_validation_model_eval(self):
-        self.called.append("on_validation_model_eval")
-        super().on_validation_model_eval()
-
-    def on_validation_model_train(self):
-        self.called.append("on_validation_model_train")
-        super().on_validation_model_train()
-
-    def on_test_model_eval(self):
-        self.called.append("on_test_model_eval")
-        super().on_test_model_eval()
-
-    def on_test_model_train(self):
-        self.called.append("on_test_model_train")
-        super().on_test_model_train()
-
-    def on_test_end(self):
-        self.called.append("on_test_end")
-        super().on_test_end()
-
-    def setup(self, stage=None):
-        self.called.append(f"setup_{stage}")
-        super().setup(stage=stage)
-
-    def teardown(self, stage=None):
-        self.called.append(f"teardown_{stage}")
-        super().teardown(stage)
-=======
     @staticmethod
     def _test_batch():
         return [
@@ -502,7 +305,6 @@
             'test_step_end',
             'on_test_batch_end',
         ]
->>>>>>> 024cf23c
 
 
 def test_trainer_model_hook_system_fit(tmpdir):
