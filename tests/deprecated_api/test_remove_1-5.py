# Copyright The PyTorch Lightning team.
#
# Licensed under the Apache License, Version 2.0 (the "License");
# you may not use this file except in compliance with the License.
# You may obtain a copy of the License at
#
#     http://www.apache.org/licenses/LICENSE-2.0
#
# Unless required by applicable law or agreed to in writing, software
# distributed under the License is distributed on an "AS IS" BASIS,
# WITHOUT WARRANTIES OR CONDITIONS OF ANY KIND, either express or implied.
# See the License for the specific language governing permissions and
# limitations under the License.
"""Test deprecated functionality which will be removed in v1.5.0"""
from unittest import mock

import pytest
from torch import optim

from pytorch_lightning import Callback, Trainer
from pytorch_lightning.callbacks import ModelCheckpoint
from pytorch_lightning.loggers import WandbLogger
from tests.helpers import BoringModel
from tests.helpers.utils import no_warning_call


def test_v1_5_0_model_checkpoint_save_checkpoint():
    model_ckpt = ModelCheckpoint()
    model_ckpt.save_function = lambda *_, **__: None
    with pytest.deprecated_call(match="ModelCheckpoint.save_checkpoint` signature has changed"):
        model_ckpt.save_checkpoint(Trainer(), object())


@mock.patch('pytorch_lightning.loggers.wandb.wandb')
def test_v1_5_0_wandb_unused_sync_step(tmpdir):
    with pytest.deprecated_call(match=r"v1.2.1 and will be removed in v1.5"):
        WandbLogger(sync_step=True)


def test_v1_5_0_old_callback_on_save_checkpoint(tmpdir):

    class OldSignature(Callback):

        def on_save_checkpoint(self, trainer, pl_module):  # noqa
            ...

    model = BoringModel()
    trainer_kwargs = {
        "default_root_dir": tmpdir,
        "checkpoint_callback": False,
        "max_epochs": 1,
    }
    filepath = tmpdir / "test.ckpt"

    trainer = Trainer(**trainer_kwargs, callbacks=[OldSignature()])
    trainer.fit(model)

    with pytest.deprecated_call(match="old signature will be removed in v1.5"):
        trainer.save_checkpoint(filepath)

    class NewSignature(Callback):

        def on_save_checkpoint(self, trainer, pl_module, checkpoint):
            ...

    class ValidSignature1(Callback):

        def on_save_checkpoint(self, trainer, *args):
            ...

    class ValidSignature2(Callback):

        def on_save_checkpoint(self, *args):
            ...

    trainer.callbacks = [NewSignature(), ValidSignature1(), ValidSignature2()]
    with no_warning_call(DeprecationWarning):
        trainer.save_checkpoint(filepath)


def test_v1_5_0_running_sanity_check():
    trainer = Trainer()
    with pytest.deprecated_call(match='has been renamed to `Trainer.sanity_checking`'):
        assert not trainer.running_sanity_check


def test_old_training_step_signature_with_opt_idx_manual_opt(tmpdir):

    class OldSignatureModel(BoringModel):

        def __init__(self):
            super().__init__()
            self.automatic_optimization = False

        def training_step(self, batch, batch_idx, optimizer_idx):
            assert optimizer_idx is not None
            return super().training_step(batch, batch_idx)

        def configure_optimizers(self):
            return [optim.SGD(self.parameters(), lr=1e-2), optim.SGD(self.parameters(), lr=1e-2)]

    model = OldSignatureModel()
    trainer = Trainer(default_root_dir=tmpdir, fast_dev_run=2)

    with pytest.deprecated_call(match="`training_step` .* `optimizer_idx` .* manual .* will be removed in v1.5"):
<<<<<<< HEAD
        trainer.fit(model)
=======
        trainer.fit(model)


def test_v1_5_0_model_checkpoint_period(tmpdir):
    with no_warning_call(DeprecationWarning):
        ModelCheckpoint(dirpath=tmpdir)
    with pytest.deprecated_call(match="is deprecated in v1.3 and will be removed in v1.5"):
        ModelCheckpoint(dirpath=tmpdir, period=1)
>>>>>>> 48bbcd3b
<|MERGE_RESOLUTION|>--- conflicted
+++ resolved
@@ -103,9 +103,6 @@
     trainer = Trainer(default_root_dir=tmpdir, fast_dev_run=2)
 
     with pytest.deprecated_call(match="`training_step` .* `optimizer_idx` .* manual .* will be removed in v1.5"):
-<<<<<<< HEAD
-        trainer.fit(model)
-=======
         trainer.fit(model)
 
 
@@ -113,5 +110,4 @@
     with no_warning_call(DeprecationWarning):
         ModelCheckpoint(dirpath=tmpdir)
     with pytest.deprecated_call(match="is deprecated in v1.3 and will be removed in v1.5"):
-        ModelCheckpoint(dirpath=tmpdir, period=1)
->>>>>>> 48bbcd3b
+        ModelCheckpoint(dirpath=tmpdir, period=1)